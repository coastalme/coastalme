#!/bin/bash

# Change this to change build type
buildtype=DEBUG
#buildtype=RELEASE
#buildtype=PRERELEASE
#buildtype=RELWITHDEBINFO        # Not yet implemented in CMakeLists.txt
#buildtype=MINSIZEREL            # Not yet implemented in CMakeLists.txt
#buildtype=GCOV
#buildtype=CALLGRIND

# Change this to select the Linux compiler
compiler=GNU
#compiler=CLANG

# Change this to select the CShore library type
#cshorelibrary=STATIC
cshorelibrary=SHARED

# Change this to select CShore input/output method
#cshoreinout=FILE
cshoreinout=ARG
#cshoreinout=BOTH

# Always build CShore
echo ""
rm -f ./lib/*
cd cshore
if [ "$OSTYPE" = "darwin"* ]; then
   ./make_cshore_lib.sh $cshorelibrary $buildtype $cshoreinout
else
   ./make_cshore_lib.sh
fi
cd ..
# Note: The cshore Makefile now correctly names libraries for MacOS automatically
echo ""

# Now run CMake for CoastalME
echo ""
echo "================================================================="
echo ""

# On Mac, switch to gcc15 to ensure openMP compatability
if [ "$OSTYPE" = "darwin"* ]; then
   export CC=gcc-15
   export CXX=g++-15
   CMAKE_COMPILER_ARGS="-DCMAKE_C_COMPILER=gcc-15 -DCMAKE_CXX_COMPILER=g++-15"
else
#    echo "Using $compiler compiler, OpenMP may not be available"
#    echo "For OpenMP support, install GCC or install libomp for Clang"
   CMAKE_COMPILER_ARGS=""
fi
echo ""

rm -f CMakeCache.txt
<<<<<<< HEAD
cmake -G Ninja -DCMAKE_BUILD_TYPE=$buildtype -DCSHORE_LIBRARY=$cshorelibrary -DCSHORE_INOUT=$cshoreinout $CMAKE_COMPILER_ARGS .
ninja
# cmake -G "Unix Makefiles" -DCMAKE_BUILD_TYPE=$buildtype -DCSHORE_LIBRARY=$cshorelibrary -DCSHORE_INOUT=$cshoreinout -DCMAKE_VERBOSE_MAKEFILE=ON $CMAKE_COMPILER_ARGS .
# cmake -DCMAKE_BUILD_TYPE=$buildtype -DCSHORE_LIBRARY=$cshorelibrary -DCSHORE_INOUT=$cshoreinout $CMAKE_COMPILER_ARGS . -G"CodeBlocks - Unix Makefiles"
=======
cmake -G "Unix Makefiles" -DCMAKE_BUILD_TYPE=$buildtype -DCOMPILER=$compiler -DCSHORE_LIBRARY=$cshorelibrary -DCSHORE_INOUT=$cshoreinout $CMAKE_COMPILER_ARGS .
#cmake -G "Unix Makefiles" -DCMAKE_BUILD_TYPE=$buildtype -DCOMPILER=$compiler -DCSHORE_LIBRARY=$cshorelibrary -DCSHORE_INOUT=$cshoreinout -DCMAKE_VERBOSE_MAKEFILE=ON $CMAKE_COMPILER_ARGS .
#cmake -DCMAKE_BUILD_TYPE=$buildtype -DCOMPILER=$compiler -DCSHORE_LIBRARY=$cshorelibrary -DCSHORE_INOUT=$cshoreinout $CMAKE_COMPILER_ARGS . -G"CodeBlocks - Unix Makefiles"
>>>>>>> 8721f221

echo ""
echo "================================================================="
echo ""

# Convert to upper case. Note that this requires bash 4 or greater
build_uc="${buildtype^^}"
compiler_uc="${compiler^^}"
cshorelibrary_uc="${cshorelibrary^^}"
cshoreinout_uc="${cshoreinout^^}"

echo "Finished CMake (Compiler=$compiler_uc, Build type=$build_uc, CShore library=$cshorelibrary_uc, CShore input/output method=$cshoreinout_uc)"
echo ""
echo "================================================================="

echo ""
echo "Now build and install, by running:"
echo ""
echo "   make install"
echo "   cd .."
echo ""

# Some extra messages
if [ "$buildtype" = "CALLGRIND" ]; then
   echo "When the build has finished, use valgrind/callgrind as follows:"
   echo ""
   echo "To check for memory leaks:"
   echo ""
   echo "   valgrind --leak-check=yes --suppressions=system-libs.supp --track-origins=yes ./cme &> valgrind.txt"
   echo ""
   echo "Then look at valgrind.txt"
   echo ""
   echo "Or to check coverage:"
   echo ""
   echo "   valgrind --tool=callgrind ./cme"
   echo ""
   echo "Then run:"
   echo ""
   echo "   callgrind_annotate --auto=yes callgrind.out.XXXXX > ./profile/callgrind/callgrind.txt"
   echo ""
   echo "where XXXXX is the number of the callgrind.out.XXXXX that was produced by valgrind. Then look at ./profile/callgrind.txt"
   echo ""
fi

if [ "$buildtype" = "GCOV" ]; then
   echo "When the build has finished, use gcov/lcov as follows:"
   echo ""
   echo "   ./cme"
   echo "   lcov --capture --directory ./src/CMakeFiles/cme.dir/ --output-file ./profile/lcov_output/coverage.info"
   echo "   cd ./profile/lcov_output"
   echo "   genhtml coverage.info"
   echo ""
   echo "Then look at index.html in your browser"
   echo ""
fi

if [ "$buildtype" = "PRERELEASE" ]; then
   echo "When the build has finished:"
   echo ""
   echo "   ./cme 2> sanitize.log"
   echo ""
   echo "Then look at sanitize.log"
   echo "DO NOT run using debugger e.g. gdb"
   echo "Note that we get a large number of GDAL leaks since sanitize-blacklist is not supported by gcc"
   echo ""
fi

#########################################################################################
<|MERGE_RESOLUTION|>--- conflicted
+++ resolved
@@ -27,9 +27,9 @@
 rm -f ./lib/*
 cd cshore
 if [ "$OSTYPE" = "darwin"* ]; then
-   ./make_cshore_lib.sh $cshorelibrary $buildtype $cshoreinout
+	./make_cshore_lib.sh $cshorelibrary $buildtype $cshoreinout
 else
-   ./make_cshore_lib.sh
+	./make_cshore_lib.sh
 fi
 cd ..
 # Note: The cshore Makefile now correctly names libraries for MacOS automatically
@@ -42,27 +42,23 @@
 
 # On Mac, switch to gcc15 to ensure openMP compatability
 if [ "$OSTYPE" = "darwin"* ]; then
-   export CC=gcc-15
-   export CXX=g++-15
-   CMAKE_COMPILER_ARGS="-DCMAKE_C_COMPILER=gcc-15 -DCMAKE_CXX_COMPILER=g++-15"
+	export CC=gcc-15
+	export CXX=g++-15
+	CMAKE_COMPILER_ARGS="-DCMAKE_C_COMPILER=gcc-15 -DCMAKE_CXX_COMPILER=g++-15"
 else
-#    echo "Using $compiler compiler, OpenMP may not be available"
-#    echo "For OpenMP support, install GCC or install libomp for Clang"
-   CMAKE_COMPILER_ARGS=""
+	#    echo "Using $compiler compiler, OpenMP may not be available"
+	#    echo "For OpenMP support, install GCC or install libomp for Clang"
+	CMAKE_COMPILER_ARGS=""
 fi
 echo ""
 
 rm -f CMakeCache.txt
-<<<<<<< HEAD
-cmake -G Ninja -DCMAKE_BUILD_TYPE=$buildtype -DCSHORE_LIBRARY=$cshorelibrary -DCSHORE_INOUT=$cshoreinout $CMAKE_COMPILER_ARGS .
-ninja
-# cmake -G "Unix Makefiles" -DCMAKE_BUILD_TYPE=$buildtype -DCSHORE_LIBRARY=$cshorelibrary -DCSHORE_INOUT=$cshoreinout -DCMAKE_VERBOSE_MAKEFILE=ON $CMAKE_COMPILER_ARGS .
-# cmake -DCMAKE_BUILD_TYPE=$buildtype -DCSHORE_LIBRARY=$cshorelibrary -DCSHORE_INOUT=$cshoreinout $CMAKE_COMPILER_ARGS . -G"CodeBlocks - Unix Makefiles"
-=======
 cmake -G "Unix Makefiles" -DCMAKE_BUILD_TYPE=$buildtype -DCOMPILER=$compiler -DCSHORE_LIBRARY=$cshorelibrary -DCSHORE_INOUT=$cshoreinout $CMAKE_COMPILER_ARGS .
 #cmake -G "Unix Makefiles" -DCMAKE_BUILD_TYPE=$buildtype -DCOMPILER=$compiler -DCSHORE_LIBRARY=$cshorelibrary -DCSHORE_INOUT=$cshoreinout -DCMAKE_VERBOSE_MAKEFILE=ON $CMAKE_COMPILER_ARGS .
 #cmake -DCMAKE_BUILD_TYPE=$buildtype -DCOMPILER=$compiler -DCSHORE_LIBRARY=$cshorelibrary -DCSHORE_INOUT=$cshoreinout $CMAKE_COMPILER_ARGS . -G"CodeBlocks - Unix Makefiles"
->>>>>>> 8721f221
+# Or Ninja?
+# cmake -G Ninja -DCMAKE_BUILD_TYPE=$buildtype -DCSHORE_LIBRARY=$cshorelibrary -DCSHORE_INOUT=$cshoreinout $CMAKE_COMPILER_ARGS .
+# ninja
 
 echo ""
 echo "================================================================="
@@ -87,47 +83,47 @@
 
 # Some extra messages
 if [ "$buildtype" = "CALLGRIND" ]; then
-   echo "When the build has finished, use valgrind/callgrind as follows:"
-   echo ""
-   echo "To check for memory leaks:"
-   echo ""
-   echo "   valgrind --leak-check=yes --suppressions=system-libs.supp --track-origins=yes ./cme &> valgrind.txt"
-   echo ""
-   echo "Then look at valgrind.txt"
-   echo ""
-   echo "Or to check coverage:"
-   echo ""
-   echo "   valgrind --tool=callgrind ./cme"
-   echo ""
-   echo "Then run:"
-   echo ""
-   echo "   callgrind_annotate --auto=yes callgrind.out.XXXXX > ./profile/callgrind/callgrind.txt"
-   echo ""
-   echo "where XXXXX is the number of the callgrind.out.XXXXX that was produced by valgrind. Then look at ./profile/callgrind.txt"
-   echo ""
+	echo "When the build has finished, use valgrind/callgrind as follows:"
+	echo ""
+	echo "To check for memory leaks:"
+	echo ""
+	echo "   valgrind --leak-check=yes --suppressions=system-libs.supp --track-origins=yes ./cme &> valgrind.txt"
+	echo ""
+	echo "Then look at valgrind.txt"
+	echo ""
+	echo "Or to check coverage:"
+	echo ""
+	echo "   valgrind --tool=callgrind ./cme"
+	echo ""
+	echo "Then run:"
+	echo ""
+	echo "   callgrind_annotate --auto=yes callgrind.out.XXXXX > ./profile/callgrind/callgrind.txt"
+	echo ""
+	echo "where XXXXX is the number of the callgrind.out.XXXXX that was produced by valgrind. Then look at ./profile/callgrind.txt"
+	echo ""
 fi
 
 if [ "$buildtype" = "GCOV" ]; then
-   echo "When the build has finished, use gcov/lcov as follows:"
-   echo ""
-   echo "   ./cme"
-   echo "   lcov --capture --directory ./src/CMakeFiles/cme.dir/ --output-file ./profile/lcov_output/coverage.info"
-   echo "   cd ./profile/lcov_output"
-   echo "   genhtml coverage.info"
-   echo ""
-   echo "Then look at index.html in your browser"
-   echo ""
+	echo "When the build has finished, use gcov/lcov as follows:"
+	echo ""
+	echo "   ./cme"
+	echo "   lcov --capture --directory ./src/CMakeFiles/cme.dir/ --output-file ./profile/lcov_output/coverage.info"
+	echo "   cd ./profile/lcov_output"
+	echo "   genhtml coverage.info"
+	echo ""
+	echo "Then look at index.html in your browser"
+	echo ""
 fi
 
 if [ "$buildtype" = "PRERELEASE" ]; then
-   echo "When the build has finished:"
-   echo ""
-   echo "   ./cme 2> sanitize.log"
-   echo ""
-   echo "Then look at sanitize.log"
-   echo "DO NOT run using debugger e.g. gdb"
-   echo "Note that we get a large number of GDAL leaks since sanitize-blacklist is not supported by gcc"
-   echo ""
+	echo "When the build has finished:"
+	echo ""
+	echo "   ./cme 2> sanitize.log"
+	echo ""
+	echo "Then look at sanitize.log"
+	echo "DO NOT run using debugger e.g. gdb"
+	echo "Note that we get a large number of GDAL leaks since sanitize-blacklist is not supported by gcc"
+	echo ""
 fi
 
-#########################################################################################
+#########################################################################################