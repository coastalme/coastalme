--- conflicted
+++ resolved
@@ -2,11 +2,7 @@
 
 # Change this to change build type
 buildtype=Debug
-<<<<<<< HEAD
-#buildtype=Release
-=======
 # buildtype=Release
->>>>>>> 656f8237
 #buildtype=Prerelease
 #buildtype=RelWithDebInfo        # Not yet implemented in CMakeLists.txt
 #buildtype=MinSizeRel            # Not yet implemented in CMakeLists.txt
