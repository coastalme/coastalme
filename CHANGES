--- conflicted
+++ resolved
@@ -122,13 +122,7 @@
 
 1.3.7    Fixed bug, occasional profile end outside grid
          Code tidying
-<<<<<<< HEAD
 
 1.3.8    Mostly fixed crossover bug in profile drawing
          Code tidying
 
-
-
-
-=======
->>>>>>> 82635f65
