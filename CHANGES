CoastalME CHANGELOG

1.0      Initial release

1.1      Revised unconsolidated sediment transport algorithm, improved logfile output, bug fix to cliff collapse, many other bug fixes (24 Aug 2023)

1.1.01   Bug fixes in CME and CShore (26 Aug 2023)

1.1.02   Improved cliff collapse deposition (31 Aug 2023)

1.1.03   Bug fixes (2 Sep 2023)

1.1.04   Changed cliff collapse deposition, fixed wave bugs, removed un-needed OGR error messages (7 Sep 2023)

1.1.05   More changes to cliff collapse deposition, fixed -Wfloat-equal warnings, added more safety checks to CME and CShore (13 Sep 2023)

1.1.06   Tidying (14 Sep 2023)

1.1.07   Minor bug fixes (16 Sep 2023)

1.1.08   Tidying and minor bug fixes (17 Sep 2023)

1.1.09   Annotate and re-format code for Doxygen class and variable documentation (12 Oct 2023)

1.1.10   More Doxygen class and variable documentation (20 Oct 2023)

1.1.11   Ditto (23 Oct 2023)

1.1.12   Ditto (26 Oct 2023)

1.1.13   Removed dummy estuaries routine, more Doxygen documentation (27 Oct 2023)

1.1.14   More Doxygen documentation (3 Nov 2023)

1.1.15   Code tidying, more Doxygen documentation, cppcheck (6 Nov 2023)

1.1.16   Ditto (10 Nov 2023)

1.1.17   Ditto plus some variable renaming (27 Nov 2023)

1.1.18   Ditto plus some variable renaming (06 Jan 2025)

1.1.19   Ditto plus set up for clang-tidy (6 Feb 2025)

1.1.20   Code tidying, comments re. Manuel info needed (18 Feb 2025)

1.1.21   Organised buglist and todo-list, both are now in cme.h. New 'usual' options to reduce number of raster and vector GIS output files. Other code tidying (20 May 2025)

1.1.22   Changed CMakeLists.txt to no longer use deprecated exec_program(). Began use of gcc -fsanitize options to show any runtime problems: as a result, made several changes especially to cliff collapse deposition routines (3 Jul 2025)

1.2.0    Used DMD_EXTENSIONS in GDAL instead of DMD_EXTENSION, which is not implemented for newer drivers
         Changes to calculation of erosion during Dean profile deposition (DDPD)
         Re-processing of polygons where there are circularities in sequence of polygon processing
         Updated CShore code to compile with GFortran 14.2.0
         Code tidying

1.2.1    TODO 039 Rewrite reading of multiple random number seeds
         CShore output arrays can now have more than 500 points
         TODO 072 Started work on problem with -ve elevations on coast-normal profiles (UNFINISHED)
         Code tidying

1.2.2    BUG 003 Use mean SWL for elevations of Dean profiles DONE in 1.2.1, 27 Nov 2025
         BUG 004 Don't smooth intervention coastline DONE 1.2.1, 27 Nov 2025
         Move to C++ 17
         TODO 073 If output dir does not exist, then create it (ask user first)
         Code tidying

1.2.3    Coastline normals now better drawn
         TODO 047 Where is the GDAL description for the deep water wave stations vector file?
         TODO 048 Where is the GDAL description for the flood input locations point or vector file?
         TODO 027 Sort out GDAL problem with raster reference units
         TODO 038 Do better error handling if insufficient memory
         TODO 079 Do sanity checking on wave and tide input
         TODO 072 CShore crashes occasionally, is it because of -ve Z values here?
         TODO 050 Update for recent versions of Windows
         TODO 037 Need more info on nFindIndex()
         Tidied TODOs
         Output tidying
         Code tidying

1.3.0    Rewrite of CShore output interpolation to fix CShore bug
         Rewrite of polygon point-in-polygon routine
         Partial rewrite of profile creation (ID now in creation sequence)
         Partial rewrite of polygon creation
         Changes to shore platform routines resulting from above
         Changes to cliff collapse routines resulting from above
         Changes to sediment transport routines resulting from above
         Sediment input events at a point now working correctly
         Sediment input events on a line now mostly working
         Extra compile-time checks
         Several extra safety checks
         Extra safety check in CShore
         Implemented Cppcheck suggestions
         Code tidying

1.3.1    Allow output redirection
         Fix memory leaks
         Fix polygon routing in log file
         Code tidying

1.3.2    More fixes to polygon routing
         Improve recovery from CShore error
         Improved profile drawing on interventions
         Include some GMD2017 runs in test suite
         Extra safety checks
         Code tidying

1.3.3    More on recovery from CShore error
         Increased max size (NN) of input arrays in CShore_wrapper
         Code tidying

1.3.4    More safety checks
         Reinstated random component to profile spacing
         Changed to c++11 random number generation
         Code tidying

1.3.5    Cleaned up #includes
         Reinstated check for duplicate points during profile creation
         Code tidying

1.3.6    Code tidying

1.3.7    Fixed bug, occasional profile end outside grid
         Code tidying

1.3.8    Mostly fixed crossover bug in profile drawing
         Code tidying

1.3.9    More on profile crossover problem
         Fixed profile spacing problem on Groyne test case
         Code tidying
<<<<<<< HEAD

1.3.10


=======
>>>>>>> 875f5acc
<|MERGE_RESOLUTION|>--- conflicted
+++ resolved
@@ -129,10 +129,8 @@
 1.3.9    More on profile crossover problem
          Fixed profile spacing problem on Groyne test case
          Code tidying
-<<<<<<< HEAD
 
-1.3.10
-
-
-=======
->>>>>>> 875f5acc
+1.3.10  Cliff collapse improvements
+        Code tidying
+        
+        
