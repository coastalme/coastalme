--- conflicted
+++ resolved
@@ -4,17 +4,9 @@
 
 # CoastalME
 The [latest release](https://github.com/coastalme/coastalme/releases) is version 1.2.0 (18 Nov 2025).
-
-<<<<<<< HEAD
-The testing version (use at your own risk!) is 1.3.6 (25 Mar 2026).
-=======
-
-The testing version (use at your own risk!) is 1.3.5 (24 Mar 2026).
->>>>>>> 638d5c65
-
+The testing version (use at your own risk!) is 1.3.7 (25 Mar 2026).
 
 By <a href="https://www.bgs.ac.uk/people/payo-garcia-andres/">Andres Payo</a> and <a href="https://en.wikipedia.org/wiki/David_Favis-Mortlock">David Favis-Mortlock</a> and [others](COMMITERS.md).
-
 
 ## Table of contents
 
