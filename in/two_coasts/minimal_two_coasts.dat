;======================================================================================================================
;
; Data file for CoastalME
;
; Copyright (C) 2025 David Favis-Mortlock and Andres Payo
;
;=====================================================================================================================
;
; This program is free software; you can redistribute it and/or modify it under the terms of the GNU General Public
; License as published by the Free Software Foundation; either version 3 of the License, or (at your option) any later
; version.
;
; This program is distributed in the hope that it will be useful, but WITHOUT ANY WARRANTY; without even the implied
; warranty of MERCHANTABILITY or FITNESS FOR A PARTICULAR PURPOSE. See the GNU General Public License for more details.
;
; You should have received a copy of the GNU General Public License along with this program; if not, write to the Free
; Software Foundation, Inc., 675 Mass Ave, Cambridge, MA 02139, USA.
;
;======================================================================================================================
;
; MINIMAL TEST DATA: CONSOLIDATED SEDIMENT, TWO COASTS, DEEP WATER WAVE ORIENTATION 230 degrees
;
; Run information -----------------------------------------------------------------------------------------------------
Main output/log file names                                          [omit path and extension]: minimal_two_coasts
Content of log file                       [0 = no log file, 1 = least detail, 4 = everything]: 4
Output per-timestep results in CSV format?                                              [y/n]: n

Simulation start date and time                                          [hh-mm-ss dd/mm/yyyy]: 00-00-00 01/01/1999
Duration of simulation                                           [hours, days, months, years]: 365 days
Timestep (hours or days)                                                                     : 6 hours
Save times                                                       [hours, days, months, years]: 6 12 24 60 120 240 480 720 1440 2160 2880 4320 5760 7200 8200 hours

Random number seed(s)                            [if omitted, will use system time as a seed]: 280764

Max save digits for GIS output file names                                               [> 1]: 3
Save digits for GIS output sequential or iteration number?    [s = sequential, i = iteration]: s
GIS raster files to output                                ["usual", "all", or from codes.txt]: usual
GIS raster output format                                          [blank = same as DEM input]: gtiff                    ; gdal-config --formats for others
   If needed, also output GIS raster world file?                                        [y/n]: y
   If needed, scale GIS raster output values?                                           [y/n]: y
GIS raster 'slice' elevation(s) (m)                                                          :
GIS vector files to output                                         ["all", or from codes.txt]: all          ; normals
GIS vector output format                                                                     : ESRI Shapefile           ; ogrinfo --formats for others
Time series files to output                                        ["all", or from codes.txt]: all          ; beach_change_net

Coastline smoothing                          [0 = none, 1 = running mean, 2 = Savitzky-Golay]: 2
Coastline smoothing window size                                                 [must be odd]: 7
Polynomial order for Savitzky-Golay coastline smoothing                              [2 or 4]: 4
Grid edge(s) to omit when searching for coastline                                      [NSWE]:

Profile slope running-mean smoothing window size                        [must be zero or odd]: 0
Max local slope (m/m)                                                                        : 1.18

Maximum elevation of beach above SWL                                                      [m]: 10

; Initial raster GIS layers --------------------------------------------------------------------------------------------
Number of layers                                                                             : 1
; BASEMENT DEM MUST BE PRESENT
Basement DEM file                                                             [path and name]: in/two_coasts/basement.tif
   ; LAYER 0 THICKNESS FILES, LAYER 0 IS LOWEST
   ; *** MUST HAVE AT LEAST ONE THICKNESS FILE FOR THE FIRST LAYER
   Initial unconsolidated fine sediment file                                  [path and name]:
   Initial unconsolidated sand sediment file                                  [path and name]:
   Initial unconsolidated coarse sediment file                                [path and name]:
   Initial consolidated fine sediment file                                    [path and name]:
   Initial consolidated sand sediment file                                    [path and name]: in/two_coasts/two_coasts.tif
   Initial consolidated coarse sediment file                                  [path and name]:

; OPTIONAL THICKNESS FILE
Initial suspended sediment file                                               [path and name]:

; OTHER OPTIONAL RASTER FILES
Initial landform file                                                         [path and name]:
Intervention class file                                                       [path and name]:
Intervention height file                                                      [path and name]:

; Hydrology data -------------------------------------------------------------------------------------------------------
Wave propagation model                                                 [0 = COVE, 1 = CShore]: 1

Density of sea water (kg/m3)                                                                 : 1029

Initial mean still water level (m), or per-timestep SWL file                                 : 100
Final mean still water level (m)                               [blank = same as initial MSWL]:

Deep water wave height (m)                                         [value or point shapefile]: 3
Deep water wave height time series         [omit if deep water wave height is a single value]:
Deep water wave orientation (degrees)         [omit if deep water wave height from shapefile]: 230
Wave period (sec)                             [omit if deep water wave height from shapefile]: 10

Tide data file                                                                 [may be blank]: in/two_coasts/tides.dat

Breaking wave height to water depth ratio (non dimensional)                                  : 0.8

; Sediment data --------------------------------------------------------------------------------------------------------
Simulate coast platform erosion?                                                             : y
Resistance to erosion of coast platform (m^(9/4)s^(3/2))                                     : 2e6        ; [2-6]e6 to produce 0.6 m/yr recession (Walkden & Hall, 2011)

Simulate beach sediment transport?                                                           : y
Beach sediment transport at grid edges                [0 = closed, 1 = open, 2 = recirculate]: 1

Beach potential erosion/deposition equation                          [0 = CERC, 1 = Kamphuis]: 0

Median size of fine sediment (mm)                        [0 = default, only for Kamphuis eqn]: 0
Median size of sand sediment (mm)                        [0 = default, only for Kamphuis eqn]: 0
Median size of coarse sediment (mm)                      [0 = default, only for Kamphuis eqn]: 0

Density of beach sediment (kg/m3)                                                            : 2650       ; For quartz
Beach sediment porosity                                                                      : 0.4

; Arbitrary values of relative erosivities
Fine erosivity                                                                               : 1
Sand erosivity                                                                               : 0.7
Coarse erosivity                                                                             : 0.3

Transport parameter KLS                                                   [only for CERC eqn]: 0.4        ; Should vary between 0.4 to 0.79
Transport parameter                                                   [only for Kamphuis eqn]: 5.0        ; WAS 1.0

Berm height i.e. height above SWL of start of depositional Dean profile (m)                  : 0.25

; Cliff collapse data --------------------------------------------------------------------------------------------------
Simulate cliff collapse?                                                                     : y
Resistance to erosion of cliff (m^(9/4)s^(3/2))                                              : 1e8    ; 2.5e8        ; Differs from coast platform erosion resistance
Notch overhang to initiate collapse (m)                                                      : 0.5
Notch base below still water level (m)                                                       : 0.3
Scale parameter A for cliff deposition (m^(1/3))                                   [0 = auto]: 0          ; For a 0.2 mm D50, will be 0.1
Planview width of cliff deposition talus (m)                                                 : 8
Minimum planview length of cliff deposition talus (m)                                        : 10
Minimum height of landward talus end, as fraction of cliff elevation                    [< 1]: 0.5

; Input events ---------------------------------------------------------------------------------------------------------
Flood input?                                                                                 : n
Flood coastline to output                                                                    : 
Run-up equation                                                                              :
Characteristic locations of flood                                                            : 
Flood input location                                                                         : 

Sediment input?                                                                              : n
Sediment input location                                             [point or line shapefile]:
Sediment input type        [required if have shapefile, P = Point, C = coast block, L = line]:
Sediment input details file                                      [required if have shapefile]:

; Other data -----------------------------------------------------------------------------------------------------------
Gravitational acceleration (m2/s)                                                            : 9.81

<<<<<<< HEAD
; MOVE THESE?
Typical spacing of coastline normals (m)                                        [0 = default]: 0
Random factor for spacing of normals                              [0 to 1, 0 = deterministic]: 0.25
Length of coastline normals (m)                                                              : 130
=======
; TEMPORARY ONLY, CHANGE DYNAMICALLY LATER
Typical spacing of coastline normals (m)                                        [0 = default]: 20
Random factor for spacing of normals                              [0 to 1, 0 = deterministic]: 0.1
Length of coastline normals (m)                                                              : 100
>>>>>>> bd6e184a

Start depth for wave calcs (ratio to deep water wave height)                                 : 30         ; was 10 30 15

; For testing only -----------------------------------------------------------------------------------------------------
Save profile data?                                                                           : n
Profile number(s) to save                                                                    :
Timesteps to save profile(s)                                                                 :
Save parallel profiles?                                                                      : n
Output erosion potential look-up values                                                      : n
Size of moving window for calculating coastline curvature (must be odd)                      : 11
Output per-timestep results in CSV format?                                                   : n
; END OF FILE ----------------------------------------------------------------------------------------------------------
<|MERGE_RESOLUTION|>--- conflicted
+++ resolved
@@ -142,17 +142,10 @@
 ; Other data -----------------------------------------------------------------------------------------------------------
 Gravitational acceleration (m2/s)                                                            : 9.81
 
-<<<<<<< HEAD
 ; MOVE THESE?
-Typical spacing of coastline normals (m)                                        [0 = default]: 0
-Random factor for spacing of normals                              [0 to 1, 0 = deterministic]: 0.25
-Length of coastline normals (m)                                                              : 130
-=======
-; TEMPORARY ONLY, CHANGE DYNAMICALLY LATER
 Typical spacing of coastline normals (m)                                        [0 = default]: 20
 Random factor for spacing of normals                              [0 to 1, 0 = deterministic]: 0.1
 Length of coastline normals (m)                                                              : 100
->>>>>>> bd6e184a
 
 Start depth for wave calcs (ratio to deep water wave height)                                 : 30         ; was 10 30 15
 
@@ -162,6 +155,11 @@
 Timesteps to save profile(s)                                                                 :
 Save parallel profiles?                                                                      : n
 Output erosion potential look-up values                                                      : n
+
+; MOVE THESE?
 Size of moving window for calculating coastline curvature (must be odd)                      : 11
-Output per-timestep results in CSV format?                                                   : n
+Cliff edge smoothing                         [0 = none, 1 = running mean, 2 = Savitzky-Golay]: 1
+Cliff edge smoothing window size                                                [must be odd]: 33
+Polynomial order for Savitzky-Golay cliff edge smoothing                             [2 or 4]: 4
+Cliff slope limit for cliff toe detection                                                    : 0.3
 ; END OF FILE ----------------------------------------------------------------------------------------------------------
